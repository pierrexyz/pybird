import os
import numpy as np
from numpy import pi, cos, sin, log, exp, sqrt, trapz
from scipy.interpolate import interp1d
from scipy.special import gamma
from .fftlog import FFTLog, MPC, CoefWindow
from .common import co


class NonLinear(object):
    """
    given a Bird() object, computes the one-loop power spectrum and one-loop correlation function.
    The correlation function is useful to perform the IR-resummation of the power spectrum.
    The loop and spherical Bessel transform matrices are either loaded either precomputed and stored at the instanciation of the class.

    Attributes
    ----------
    co : class
        An object of type Common() used to share data
    fftsettings: dict
    fft : class
        An object of type FFTLog() to perform the FFTLog
    M22 : ndarray
        22-loop power spectrum matrices
    M13 : ndarray
        13-loop power spectrum matrices
    Mcf11 : ndarray
        Spherical Bessel transform matrices of the linear power spectrum to correlation function
    Ml : ndarray
        Spherical Bessel transform matrices of the loop power spectrum to correlation function multipole. Auxiliary matrices used for the loop correlation function matrices.
    Mcf22 : ndarray
        22-loop correlation function multipole matrices
    Mcf13 : ndarray
        13-loop correlation function multipole matrices
    kPow : ndarray
        k's to the powers on which to perform the FFTLog to evaluate the loop power spectrum
    sPow : ndarray
        s's to the powers on which to perform the FFTLog to evaluate the loop correlation function
    optipathP22 : NumPy einsum_path
        Optimization settings for NumPy einsum when performing matrix multiplications to compute the 22-loop power spectrum. For speedup purpose in repetitive evaluations.
    optipathC13l : NumPy einsum_path
        Optimization settings for NumPy einsum when performing matrix multiplications to compute the 13-loop correlation function. For speedup purpose in repetitive evaluations.
    optipathC22l : NumPy einsum_path
        Optimization settings for NumPy einsum when performing matrix multiplications to compute the 22-loop correlation function. For speedup purpose in repetitive evaluations.
    """

    def __init__(self, load=True, save=True, path="./", NFFT=256, fftbias = -1.6, co=co):

        self.co = co

<<<<<<< HEAD
        self.fftsettings = dict(Nmax=NFFT, xmin=1.e-4, xmax=100., bias=fftbias) # notice that if one wants to resolve the Cf up to s ~ 1000 (which is clearly way beyond what we can analyze) use here xmin=1e-5 instead 
=======
        if self.co.with_cf:
            self.fftsettings = dict(Nmax=NFFT, xmin=1.0e-4, xmax=100.0, bias=fftbias)
        else:
            self.fftsettings = dict(Nmax=NFFT, xmin=1.5e-5, xmax=1000.0, bias=fftbias)
        
        # self.fftsettings = dict(Nmax=NFFT, xmin=1.e-4, xmax=100., bias=fftbias) # notice that if one wants to resolve the Cf up to s ~ 1000 (which is clearly way beyond what we can analyze) use here xmin=1e-5 instead 
        
        
        # self.fftsettings = dict(Nmax=NFFT, xmin=1.0e-5, xmax=1000.0, bias=-1.6)

>>>>>>> e1b59122
        self.fft = FFTLog(**self.fftsettings)
        
        if self.co.halohalo:
<<<<<<< HEAD
            if self.co.exact_time: self.pyegg = os.path.join(path, 'pyegg%s_nl%s_exact_time.npz') % (NFFT, self.co.Nl)
            elif self.co.with_tidal_alignments: self.pyegg = os.path.join(path, 'pyegg%s_nl%s_tidal_alignments.npz') % (NFFT, self.co.Nl)
            else: self.pyegg = os.path.join(path, 'pyegg%s_fftbias_%s_nl%s.npz') % (NFFT, fftbias, self.co.Nl)
=======
            if self.co.with_cf:
                self.pyegg = os.path.join(path, "pyegg%s_cf_nl%s.npz") % (NFFT, self.co.Nl)
                if self.co.with_tidal_alignments:
                    self.pyegg = os.path.join(path, "pyegg%s_cf_nl%s_tidal_alignments.npz") % (NFFT, self.co.Nl)
            elif self.co.exact_time:
                self.pyegg = os.path.join(path, "pyegg%s_nl%s_exact_time.npz") % (NFFT, self.co.Nl)
            elif self.co.with_tidal_alignments:
                self.pyegg = os.path.join(path, "pyegg%s_nl%s_tidal_alignments.npz") % (NFFT, self.co.Nl)
            else:
                self.pyegg = os.path.join(path, "pyegg%s_nl%s.npz") % (NFFT, self.co.Nl)
>>>>>>> e1b59122
        else:
            self.pyegg = os.path.join(path, "pyegg%s_gm_nl%s.npz") % (NFFT, self.co.Nl)

        if load is True:
            try:
                L = np.load(self.pyegg)
                if (self.fft.Pow - L["Pow"]).any():
                    print(
                        "Loaded loop matrices do not correspond to asked FFTLog configuration. \n Computing new matrices."
                    )
                    load = False
                else:
                    self.M22, self.M13, self.Mcf11, self.Mcf22, self.Mcf13, self.Mcfct = (
                        L["M22"],
                        L["M13"],
                        L["Mcf11"],
                        L["Mcf22"],
                        L["Mcf13"],
                        L["Mcfct"],
                    )
                    save = False
            except:
                print("Can't load loop matrices at %s. \n Computing new matrices." % path)
                load = False

        if load is False:
            self.setM22()
            self.setM13()
            self.setMl()
            self.setMcf11()
            self.setMcf22()
            self.setMcf13()
            self.setMcfct()

        if save is True:
            try:
                np.savez(
                    self.pyegg,
                    Pow=self.fft.Pow,
                    M22=self.M22,
                    M13=self.M13,
                    Mcf11=self.Mcf11,
                    Mcf22=self.Mcf22,
                    Mcf13=self.Mcf13,
                    Mcfct=self.Mcfct,
                )
            except:
                print("Can't save loop matrices at %s." % path)

        self.setkPow()
        self.setsPow()

        # To speed-up matrix multiplication:
        self.optipathP22 = np.einsum_path("nk,mk,bnm->bk", self.kPow, self.kPow, self.M22, optimize="optimal")[0]
        self.optipathC13l = np.einsum_path("ns,ms,blnm->bls", self.sPow, self.sPow, self.Mcf22, optimize="optimal")[0]
        self.optipathC22l = np.einsum_path("ns,ms,blnm->bls", self.sPow, self.sPow, self.Mcf13, optimize="optimal")[0]

    def setM22(self):
        """ Compute the 22-loop power spectrum matrices. Called at the instantiation of the class if the matrices are not loaded. """
        self.M22 = np.empty(shape=(self.co.N22, self.fft.Pow.shape[0], self.fft.Pow.shape[0]), dtype="complex")
        # common piece of M22
        Ma = np.empty(shape=(self.fft.Pow.shape[0], self.fft.Pow.shape[0]), dtype="complex")
        for u, n1 in enumerate(-0.5 * self.fft.Pow):
            for v, n2 in enumerate(-0.5 * self.fft.Pow):
                Ma[u, v] = M22a(n1, n2)
        for i in range(self.co.N22):
            # singular piece of M22
            Mb = np.empty(shape=(self.fft.Pow.shape[0], self.fft.Pow.shape[0]), dtype="complex")
            for u, n1 in enumerate(-0.5 * self.fft.Pow):
                for v, n2 in enumerate(-0.5 * self.fft.Pow):
                    if self.co.halohalo:
                        if self.co.exact_time:
                            Mb[u, v] = M22e[i](n1, n2)
                        elif self.co.with_tidal_alignments:
                            Mb[u, v] = M22ta[i](n1, n2)
                        else:
                            Mb[u, v] = M22b[i](n1, n2)
                    else:
                        Mb[u, v] = M22gm[i](n1, n2)
            self.M22[i] = Ma * Mb

    def setM13(self):
        """ Compute the 13-loop power spectrum matrices. Called at the instantiation of the class if the matrices are not loaded. """
        self.M13 = np.empty(shape=(self.co.N13, self.fft.Pow.shape[0]), dtype="complex")
        Ma = M13a(-0.5 * self.fft.Pow)
        for i in range(self.co.N13):
            if self.co.halohalo:
                if self.co.exact_time:
                    self.M13[i] = Ma * M13e[i](-0.5 * self.fft.Pow)
                elif self.co.with_tidal_alignments:
                    self.M13[i] = Ma * M13ta[i](-0.5 * self.fft.Pow)
                else:
                    self.M13[i] = Ma * M13b[i](-0.5 * self.fft.Pow)
            else:
                self.M13[i] = Ma * M13gm[i](-0.5 * self.fft.Pow)

    def setMcf11(self):
        """ Compute the 11-loop correlation function matrices. Called at the instantiation of the class if the matrices are not loaded. """
        self.Mcf11 = np.empty(shape=(self.co.Nl, self.fft.Pow.shape[0]), dtype="complex")
        for l in range(self.co.Nl):
            for u, n1 in enumerate(-0.5 * self.fft.Pow):
                self.Mcf11[l, u] = 1j ** (2 * l) * MPC(2 * l, n1)

    def setMl(self):
        """ Compute the power spectrum to correlation function spherical Bessel transform matrices. Called at the instantiation of the class if the matrices are not loaded. """
        self.Ml = np.empty(shape=(self.co.Nl, self.fft.Pow.shape[0], self.fft.Pow.shape[0]), dtype="complex")
        for l in range(self.co.Nl):
            for u, n1 in enumerate(-0.5 * self.fft.Pow):
                for v, n2 in enumerate(-0.5 * self.fft.Pow):
                    self.Ml[l, u, v] = 1j ** (2 * l) * MPC(2 * l, n1 + n2 - 1.5)

    def setMcf22(self):
        """ Compute the 22-loop correlation function matrices. Called at the instantiation of the class if the matrices are not loaded. """
        self.Mcf22 = np.einsum("lnm,bnm->blnm", self.Ml, self.M22)

    def setMcf13(self):
        """ Compute the 13-loop correlation function matrices. Called at the instantiation of the class if the matrices are not loaded. """
        self.Mcf13 = np.einsum("lnm,bn->blnm", self.Ml, self.M13)

    def setMcfct(self):
        """ Compute the counterterm correlation function matrices. Called at the instantiation of the class if the matrices are not loaded. """
        self.Mcfct = np.empty(shape=(self.co.Nl, self.fft.Pow.shape[0]), dtype="complex")
        for l in range(self.co.Nl):
            for u, n1 in enumerate(-0.5 * self.fft.Pow - 1.0):
                self.Mcfct[l, u] = 1j ** (2 * l) * MPC(2 * l, n1)

    def setkPow(self):
        """ Compute the k's to the powers of the FFTLog to evaluate the loop power spectrum. Called at the instantiation of the class. """
        self.kPow = exp(np.einsum("n,k->nk", self.fft.Pow, log(self.co.k)))

    def setsPow(self):
        """ Compute the s's to the powers of the FFTLog to evaluate the loop correlation function. Called at the instantiation of the class. """
        self.sPow = exp(np.einsum("n,s->ns", -self.fft.Pow - 3.0, log(self.co.s)))

    def CoefkPow(self, Coef):
        """ Multiply the coefficients with the k's to the powers of the FFTLog to evaluate the loop power spectrum. """
        return np.einsum("n,nk->nk", Coef, self.kPow)

    def CoefsPow(self, Coef):
        """ Multiply the coefficients with the s's to the powers of the FFTLog to evaluate the correlation function. """
        return np.einsum("n,ns->ns", Coef, self.sPow)

    def makeP22(self, CoefkPow, bird):
        """ Perform the 22-loop power spectrum matrix multiplications """
        bird.P22 = self.co.k ** 3 * np.real(
            np.einsum("nk,mk,bnm->bk", CoefkPow, CoefkPow, self.M22, optimize=self.optipathP22)
        )

    def makeP13(self, CoefkPow, bird):
        """ Perform the 13-loop power spectrum matrix multiplications """
        bird.P13 = self.co.k ** 3 * bird.P11 * np.real(np.einsum("nk,bn->bk", CoefkPow, self.M13))

    def makeC11(self, CoefsPow, bird):
        """ Perform the linear correlation function matrix multiplications """
        bird.C11 = np.real(np.einsum("ns,ln->ls", CoefsPow, self.Mcf11))

    def makeCct(self, CoefsPow, bird):
        """ Perform the counterterm correlation function matrix multiplications """
        bird.Cct = self.co.s ** -2 * np.real(np.einsum("ns,ln->ls", CoefsPow, self.Mcfct))

    def makeC22l(self, CoefsPow, bird):
        """ Perform the 22-loop correlation function matrix multiplications """
        bird.C22l = np.real(np.einsum("ns,ms,blnm->lbs", CoefsPow, CoefsPow, self.Mcf22, optimize=self.optipathC22l))

    def makeC13l(self, CoefsPow, bird):
        """ Perform the 13-loop correlation function matrix multiplications """
        bird.C13l = np.real(np.einsum("ns,ms,blnm->lbs", CoefsPow, CoefsPow, self.Mcf13, optimize=self.optipathC13l))

    def Coef(self, bird, window=None):
        """Perform the FFTLog (i.e. calculate the coefficients of the FFTLog) of the input linear power spectrum in the given a Bird().

        Parameters
        ----------
        bird : class
            an object of type Bird()
        """
        return self.fft.Coef(bird.kin, bird.Pin, window=window)

    def Ps(self, bird, window=None):
        """Compute the loop power spectrum given a Bird(). Perform the FFTLog and the matrix multiplications.

        Parameters
        ----------
        bird : class
            an object of type Bird()
        """
        coef = self.Coef(bird, window=0.2)
        coefkPow = self.CoefkPow(coef)
        self.makeP22(coefkPow, bird)
        self.makeP13(coefkPow, bird)

    def Cf(self, bird, window=None):
        """Compute the loop correlation function given a Bird(). Perform the FFTLog and the matrix multiplications.

        Parameters
        ----------
        bird : class
            an object of type Bird()
        """
        coef = self.Coef(bird, window=0.2)
        coefsPow = self.CoefsPow(coef)
        self.makeC11(coefsPow, bird)
        self.makeCct(coefsPow, bird)
        self.makeC22l(coefsPow, bird)
        self.makeC13l(coefsPow, bird)

    def PsCf(self, bird, window=None):
        """Compute the loop power spectrum and correlation function given a Bird(). Perform the FFTLog and the matrix multiplications.

        Parameters
        ----------
        bird : class
            an object of type Bird()
        """
        coef = self.Coef(bird, window=0.2)

        coefkPow = self.CoefkPow(coef)
        self.makeP22(coefkPow, bird)
        self.makeP13(coefkPow, bird)

        coefsPow = self.CoefsPow(coef)
        self.makeC11(coefsPow, bird)
        self.makeCct(coefsPow, bird)
        self.makeC22l(coefsPow, bird)
        self.makeC13l(coefsPow, bird)


def M13a(n1):
    """ Common part of the 13-loop matrices """
    return np.tan(n1 * pi) / (14.0 * (-3 + n1) * (-2 + n1) * (-1 + n1) * n1 * pi)


def M22a(n1, n2):
    """ Common part of the 22-loop matrices """
    return (gamma(1.5 - n1) * gamma(1.5 - n2) * gamma(-1.5 + n1 + n2)) / (
        8.0 * pi ** 1.5 * gamma(n1) * gamma(3 - n1 - n2) * gamma(n2)
    )


# specific part of the 13-loop matrices
M13b = {
    0: lambda n1: 1.125,
    1: lambda n1: -(1 / (1 + n1)),
    2: lambda n1: 2.25,
    3: lambda n1: (3 * (-1 + 3 * n1)) / (4.0 * (1 + n1)),
    4: lambda n1: -(1 / (1 + n1)),
    5: lambda n1: -9 / (4 + 4 * n1),
    6: lambda n1: (9 + 18 * n1) / (4 + 4 * n1),
    7: lambda n1: (3 * (-5 + 3 * n1)) / (8.0 * (1 + n1)),
    8: lambda n1: -9 / (4 + 4 * n1),
    9: lambda n1: (9 * n1) / (4.0 + 4 * n1),
}

# specific part of the 22-loop matrices
M22b = {
    0: lambda n1, n2: (
        6
        + n1 ** 4 * (4 - 24 * n2)
        - 7 * n2
        + 8 * n1 ** 5 * n2
        - 13 * n2 ** 2
        + 4 * n2 ** 3
        + 4 * n2 ** 4
        + n1 ** 2 * (-13 + 38 * n2 + 12 * n2 ** 2 - 8 * n2 ** 3)
        + 2 * n1 ** 3 * (2 - 5 * n2 - 4 * n2 ** 2 + 8 * n2 ** 3)
        + n1 * (-7 - 6 * n2 + 38 * n2 ** 2 - 10 * n2 ** 3 - 24 * n2 ** 4 + 8 * n2 ** 5)
    )
    / (4.0 * n1 * (1 + n1) * (-1 + 2 * n1) * n2 * (1 + n2) * (-1 + 2 * n2)),
    1: lambda n1, n2: (
        -18
        + n1 ** 2 * (1 - 11 * n2)
        - 12 * n2
        + n2 ** 2
        + 10 * n2 ** 3
        + 2 * n1 ** 3 * (5 + 7 * n2)
        + n1 * (-12 - 38 * n2 - 11 * n2 ** 2 + 14 * n2 ** 3)
    )
    / (7.0 * n1 * (1 + n1) * n2 * (1 + n2)),
    2: lambda n1, n2: (-3 * n1 + 2 * n1 ** 2 + n2 * (-3 + 2 * n2)) / (n1 * n2),
    3: lambda n1, n2: (
        -4 * (-24 + n2 + 10 * n2 ** 2)
        + 2 * n1 * (-2 + 51 * n2 + 21 * n2 ** 2)
        + n1 ** 2 * (-40 + 42 * n2 + 98 * n2 ** 2)
    )
    / (49.0 * n1 * (1 + n1) * n2 * (1 + n2)),
    4: lambda n1, n2: (4 * (3 - 2 * n2 + n1 * (-2 + 7 * n2))) / (7.0 * n1 * n2),
    5: lambda n1, n2: 2,
    6: lambda n1, n2: (
        (-3 + 2 * n1 + 2 * n2)
        * (
            -2
            + 3 * n2
            + 4 * n1 ** 4 * n2
            + 3 * n2 ** 2
            - 2 * n2 ** 3
            + n1 ** 3 * (-2 - 2 * n2 + 4 * n2 ** 2)
            + n1 ** 2 * (3 - 10 * n2 - 4 * n2 ** 2 + 4 * n2 ** 3)
            + n1 * (3 + 2 * n2 - 10 * n2 ** 2 - 2 * n2 ** 3 + 4 * n2 ** 4)
        )
    )
    / (2.0 * n1 * (1 + n1) * (-1 + 2 * n1) * n2 * (1 + n2) * (-1 + 2 * n2)),
    7: lambda n1, n2: (
        (-3 + 2 * n1 + 2 * n2) * (2 + 4 * n2 + 5 * n2 ** 2 + n1 ** 2 * (5 + 7 * n2) + n1 * (4 + 10 * n2 + 7 * n2 ** 2))
    )
    / (7.0 * n1 * (1 + n1) * n2 * (1 + n2)),
    8: lambda n1, n2: ((n1 + n2) * (-3 + 2 * n1 + 2 * n2)) / (n1 * n2),
    9: lambda n1, n2: (
        (-3 + 2 * n1 + 2 * n2)
        * (
            10
            - 23 * n2
            + 28 * n1 ** 4 * n2
            + 5 * n2 ** 2
            + 2 * n2 ** 3
            + n1 ** 3 * (2 - 46 * n2 + 28 * n2 ** 2)
            + n1 ** 2 * (5 - 38 * n2 - 28 * n2 ** 2 + 28 * n2 ** 3)
            + n1 * (-23 + 94 * n2 - 38 * n2 ** 2 - 46 * n2 ** 3 + 28 * n2 ** 4)
        )
    )
    / (14.0 * n1 * (1 + n1) * (-1 + 2 * n1) * n2 * (1 + n2) * (-1 + 2 * n2)),
    10: lambda n1, n2: (
        (-3 + 2 * n1 + 2 * n2)
        * (-58 + 4 * n2 + 35 * n2 ** 2 + 7 * n1 ** 2 * (5 + 7 * n2) + n1 * (4 + 14 * n2 + 49 * n2 ** 2))
    )
    / (49.0 * n1 * (1 + n1) * n2 * (1 + n2)),
    11: lambda n1, n2: ((-3 + 2 * n1 + 2 * n2) * (-8 + 7 * n1 + 7 * n2)) / (7.0 * n1 * n2),
    12: lambda n1, n2: (
        (-3 + 2 * n1 + 2 * n2)
        * (-1 + 2 * n1 + 2 * n2)
        * (2 + 2 * n1 ** 3 - n2 - n2 ** 2 + 2 * n2 ** 3 - n1 ** 2 * (1 + 2 * n2) - n1 * (1 + 2 * n2 + 2 * n2 ** 2))
    )
    / (8.0 * n1 * (1 + n1) * (-1 + 2 * n1) * n2 * (1 + n2) * (-1 + 2 * n2)),
    13: lambda n1, n2: ((1 + n1 + n2) * (2 + n1 + n2) * (-3 + 2 * n1 + 2 * n2) * (-1 + 2 * n1 + 2 * n2))
    / (8.0 * n1 * (1 + n1) * n2 * (1 + n2)),
    14: lambda n1, n2: -((-3 + 2 * n1 + 2 * n2) * (-6 - n1 + 2 * n1 ** 2 - n2 + 2 * n2 ** 2))
    / (8.0 * n1 * (1 + n1) * n2 * (1 + n2)),
    15: lambda n1, n2: (
        (-3 + 2 * n1 + 2 * n2)
        * (-1 + 2 * n1 + 2 * n2)
        * (
            38
            + 41 * n2
            + 112 * n1 ** 3 * n2
            - 66 * n2 ** 2
            + 2 * n1 ** 2 * (-33 - 18 * n2 + 56 * n2 ** 2)
            + n1 * (41 - 232 * n2 - 36 * n2 ** 2 + 112 * n2 ** 3)
        )
    )
    / (56.0 * n1 * (1 + n1) * (-1 + 2 * n1) * n2 * (1 + n2) * (-1 + 2 * n2)),
    16: lambda n1, n2: -((-3 + 2 * n1 + 2 * n2) * (9 + 3 * n1 + 3 * n2 + 7 * n1 * n2))
    / (14.0 * n1 * (1 + n1) * n2 * (1 + n2)),
    17: lambda n1, n2: ((-3 + 2 * n1 + 2 * n2) * (-1 + 2 * n1 + 2 * n2) * (5 + 5 * n1 + 5 * n2 + 7 * n1 * n2))
    / (14.0 * n1 * (1 + n1) * n2 * (1 + n2)),
    18: lambda n1, n2: (3 - 2 * n1 - 2 * n2) / (2.0 * n1 * n2),
    19: lambda n1, n2: ((-3 + 2 * n1 + 2 * n2) * (-1 + 2 * n1 + 2 * n2)) / (2.0 * n1 * n2),
    20: lambda n1, n2: (
        (-3 + 2 * n1 + 2 * n2)
        * (-1 + 2 * n1 + 2 * n2)
        * (
            50
            - 9 * n2
            + 98 * n1 ** 3 * n2
            - 35 * n2 ** 2
            + 7 * n1 ** 2 * (-5 - 18 * n2 + 28 * n2 ** 2)
            + n1 * (-9 - 66 * n2 - 126 * n2 ** 2 + 98 * n2 ** 3)
        )
    )
    / (196.0 * n1 * (1 + n1) * (-1 + 2 * n1) * n2 * (1 + n2) * (-1 + 2 * n2)),
    21: lambda n1, n2: (
        (-3 + 2 * n1 + 2 * n2)
        * (-1 + 2 * n1 + 2 * n2)
        * (2 + n1 + 4 * n1 ** 3 + n2 - 8 * n1 * n2 - 8 * n1 ** 2 * n2 - 8 * n1 * n2 ** 2 + 4 * n2 ** 3)
    )
    / (8.0 * n1 * (1 + n1) * (-1 + 2 * n1) * n2 * (1 + n2) * (-1 + 2 * n2)),
    22: lambda n1, n2: ((2 + n1 + n2) * (-3 + 2 * n1 + 2 * n2) * (-1 + 2 * n1 + 2 * n2) * (1 + 2 * n1 + 2 * n2))
    / (8.0 * n1 * (1 + n1) * n2 * (1 + n2)),
    23: lambda n1, n2: -((-3 + 2 * n1 + 2 * n2) * (-1 + 2 * n1 + 2 * n2) * (-2 + 7 * n1 + 7 * n2))
    / (56.0 * n1 * (1 + n1) * n2 * (1 + n2)),
    24: lambda n1, n2: (
        (-3 + 2 * n1 + 2 * n2)
        * (-1 + 2 * n1 + 2 * n2)
        * (
            26
            + 9 * n2
            + 56 * n1 ** 3 * n2
            - 38 * n2 ** 2
            + 2 * n1 ** 2 * (-19 - 18 * n2 + 56 * n2 ** 2)
            + n1 * (9 - 84 * n2 - 36 * n2 ** 2 + 56 * n2 ** 3)
        )
    )
    / (56.0 * n1 * (1 + n1) * (-1 + 2 * n1) * n2 * (1 + n2) * (-1 + 2 * n2)),
    25: lambda n1, n2: (3 * (-3 + 2 * n1 + 2 * n2) * (-1 + 2 * n1 + 2 * n2)) / (32.0 * n1 * (1 + n1) * n2 * (1 + n2)),
    26: lambda n1, n2: (
        (-3 + 2 * n1 + 2 * n2)
        * (-1 + 2 * n1 + 2 * n2)
        * (1 + 2 * n1 + 2 * n2)
        * (1 + 2 * n1 ** 2 - 8 * n1 * n2 + 2 * n2 ** 2)
    )
    / (16.0 * n1 * (1 + n1) * (-1 + 2 * n1) * n2 * (1 + n2) * (-1 + 2 * n2)),
    27: lambda n1, n2: ((-3 + 2 * n1 + 2 * n2) * (-1 + 2 * n1 + 2 * n2) * (1 + 2 * n1 + 2 * n2) * (3 + 2 * n1 + 2 * n2))
    / (32.0 * n1 * (1 + n1) * n2 * (1 + n2)),
}

# with tidal alignments
M13ta = {
    0: lambda n1: (5 + 9 * n1) / (4 + 4 * n1),
    1: lambda n1: -(1 / (1 + n1)),
    2: lambda n1: -(1 + 9 * n1) / (12.0 * (1 + n1)),
    3: lambda n1: (1 + 9 * n1) / (8 + 8 * n1),
    4: lambda n1: 1.125,
    5: lambda n1: -(1 / (1 + n1)),
    6: lambda n1: -(5 + 9 * n1) / (12.0 * (1 + n1)),
    7: lambda n1: 1 / (3 + 3 * n1),
    8: lambda n1: (1 + 9 * n1) / (72 + 72 * n1),
    9: lambda n1: 2.25,
    10: lambda n1: -0.75,
    11: lambda n1: 2.25,
    12: lambda n1: (3 * (-1 + 3 * n1)) / (4.0 * (1 + n1)),
    13: lambda n1: -(1 / (1 + n1)),
    14: lambda n1: (7 - 9 * n1) / (12 + 12 * n1),
    15: lambda n1: (-7 + 9 * n1) / (4.0 * (1 + n1)),
    16: lambda n1: -9 / (4 + 4 * n1),
    17: lambda n1: (9 + 18 * n1) / (4 + 4 * n1),
    18: lambda n1: 3 / (4 + 4 * n1),
    19: lambda n1: (-3 * (3 + n1)) / (4.0 * (1 + n1)),
    20: lambda n1: (9 * n1) / (4 + 4 * n1),
    21: lambda n1: (3 * (-5 + 3 * n1)) / (8.0 * (1 + n1)),
    22: lambda n1: -9 / (4 + 4 * n1),
    23: lambda n1: (9 * n1) / (4 + 4 * n1),
}

M22ta = {
    0: lambda n1, n2: (
        (-3 + 2 * n1 + 2 * n2)
        * (
            -2
            + n1 * (-1 + (13 - 6 * n1) * n1)
            - n2
            + 2 * n1 * (-3 + 2 * n1) * (-9 + n1 * (3 + 7 * n1)) * n2
            + (13 + 2 * n1 * (-27 + 14 * (-1 + n1) * n1)) * n2 ** 2
            + 2 * (-3 + n1 * (-15 + 14 * n1)) * n2 ** 3
            + 28 * n1 * n2 ** 4
        )
    )
    / (14.0 * n1 * (1 + n1) * (-1 + 2 * n1) * n2 * (1 + n2) * (-1 + 2 * n2)),
    1: lambda n1, n2: (
        (-3 + 2 * n1 + 2 * n2)
        * (-22 + 7 * n1 ** 2 * (5 + 7 * n2) + n2 * (16 + 35 * n2) + n1 * (16 + 7 * n2 * (6 + 7 * n2)))
    )
    / (49.0 * n1 * (1 + n1) * n2 * (1 + n2)),
    2: lambda n1, n2: ((-3 + 2 * n1 + 2 * n2) * (-4 + 7 * n1 + 7 * n2)) / (7.0 * n1 * n2),
    3: lambda n1, n2: -(
        (-3 + 2 * n1 + 2 * n2)
        * (-1 + 2 * n1 + 2 * n2)
        * (
            58
            + 98 * n1 ** 3 * n2
            + (3 - 91 * n2) * n2
            + 7 * n1 ** 2 * (-13 - 2 * n2 + 28 * n2 ** 2)
            + n1 * (3 + 2 * n2 * (-73 + 7 * n2 * (-1 + 7 * n2)))
        )
    )
    / (294.0 * n1 * (1 + n1) * (-1 + 2 * n1) * n2 * (1 + n2) * (-1 + 2 * n2)),
    4: lambda n1, n2: (
        (-3 + 2 * n1 + 2 * n2)
        * (-1 + 2 * n1 + 2 * n2)
        * (
            58
            + 98 * n1 ** 3 * n2
            + (3 - 91 * n2) * n2
            + 7 * n1 ** 2 * (-13 - 2 * n2 + 28 * n2 ** 2)
            + n1 * (3 + 2 * n2 * (-73 + 7 * n2 * (-1 + 7 * n2)))
        )
    )
    / (196.0 * n1 * (1 + n1) * (-1 + 2 * n1) * n2 * (1 + n2) * (-1 + 2 * n2)),
    5: lambda n1, n2: (
        6
        + n1 * (1 + 2 * n1) * (-7 + n1 + 2 * n1 ** 2)
        - 7 * n2
        + 2 * n1 * (-3 + n1 * (19 + n1 * (-5 + 4 * (-3 + n1) * n1))) * n2
        + (-13 + 2 * n1 * (19 + 6 * n1 - 4 * n1 ** 2)) * n2 ** 2
        + 2 * (2 + n1 * (-5 - 4 * n1 + 8 * n1 ** 2)) * n2 ** 3
        + 4 * (1 - 6 * n1) * n2 ** 4
        + 8 * n1 * n2 ** 5
    )
    / (4.0 * n1 * (1 + n1) * (-1 + 2 * n1) * n2 * (1 + n2) * (-1 + 2 * n2)),
    6: lambda n1, n2: (
        n1 ** 2 * (1 - 11 * n2)
        + 2 * n1 ** 3 * (5 + 7 * n2)
        + (-3 + 2 * n2) * (6 + n2 * (8 + 5 * n2))
        + n1 * (-12 + n2 * (-38 + n2 * (-11 + 14 * n2)))
    )
    / (7.0 * n1 * (1 + n1) * n2 * (1 + n2)),
    7: lambda n1, n2: (-3 + 2 * n1) / n2 + (-3 + 2 * n2) / n1,
    8: lambda n1, n2: (
        (-3 + 2 * n1 + 2 * n2)
        * (
            2
            + n1
            + n2
            - 28 * n1 ** 4 * n2
            + n2 ** 2 * (-13 + 6 * n2)
            + n1 ** 3 * (6 + 30 * n2 - 28 * n2 ** 2)
            - 2 * n1 * n2 * (-3 + 2 * n2) * (-9 + n2 * (3 + 7 * n2))
            + n1 ** 2 * (-13 + 2 * n2 * (27 - 14 * (-1 + n2) * n2))
        )
    )
    / (42.0 * n1 * (1 + n1) * (-1 + 2 * n1) * n2 * (1 + n2) * (-1 + 2 * n2)),
    9: lambda n1, n2: (
        2
        * (48 - 2 * n1 * (1 + 10 * n1) - 2 * n2 + 3 * n1 * (17 + 7 * n1) * n2 + (-20 + 7 * n1 * (3 + 7 * n1)) * n2 ** 2)
    )
    / (49.0 * n1 * (1 + n1) * n2 * (1 + n2)),
    10: lambda n1, n2: (4 * (3 - 2 * n2 + n1 * (-2 + 7 * n2))) / (7.0 * n1 * n2),
    11: lambda n1, n2: -(
        (-3 + 2 * n1 + 2 * n2)
        * (-22 + 7 * n1 ** 2 * (5 + 7 * n2) + n2 * (16 + 35 * n2) + n1 * (16 + 7 * n2 * (6 + 7 * n2)))
    )
    / (147.0 * n1 * (1 + n1) * n2 * (1 + n2)),
    12: lambda n1, n2: 2.0,
    13: lambda n1, n2: -((-3 + 2 * n1 + 2 * n2) * (-4 + 7 * n1 + 7 * n2)) / (21.0 * n1 * n2),
    14: lambda n1, n2: (
        (-3 + 2 * n1 + 2 * n2)
        * (-1 + 2 * n1 + 2 * n2)
        * (
            58
            + 98 * n1 ** 3 * n2
            + (3 - 91 * n2) * n2
            + 7 * n1 ** 2 * (-13 - 2 * n2 + 28 * n2 ** 2)
            + n1 * (3 + 2 * n2 * (-73 + 7 * n2 * (-1 + 7 * n2)))
        )
    )
    / (1764.0 * n1 * (1 + n1) * (-1 + 2 * n1) * n2 * (1 + n2) * (-1 + 2 * n2)),
    15: lambda n1, n2: (
        (-3 + 2 * n1 + 2 * n2)
        * (
            -2
            + 3 * n2
            + 4 * n1 ** 4 * n2
            + (3 - 2 * n2) * n2 ** 2
            + 2 * n1 ** 3 * (-1 + n2) * (1 + 2 * n2)
            + n1 * (1 + 2 * n2) * (3 + 2 * (-2 + n2) * n2 * (1 + n2))
            + n1 ** 2 * (3 + 2 * n2 * (-5 + 2 * (-1 + n2) * n2))
        )
    )
    / (2.0 * n1 * (1 + n1) * (-1 + 2 * n1) * n2 * (1 + n2) * (-1 + 2 * n2)),
    16: lambda n1, n2: (
        (-3 + 2 * n1 + 2 * n2) * (2 + n2 * (4 + 5 * n2) + n1 ** 2 * (5 + 7 * n2) + n1 * (4 + n2 * (10 + 7 * n2)))
    )
    / (7.0 * n1 * (1 + n1) * n2 * (1 + n2)),
    17: lambda n1, n2: ((n1 + n2) * (-3 + 2 * n1 + 2 * n2)) / (n1 * n2),
    18: lambda n1, n2: (
        (-3 + 2 * n1 + 2 * n2)
        * (-1 + 2 * n1 + 2 * n2)
        * (
            -10
            + n1
            + n2
            - 14 * n1 ** 3 * n2
            + 17 * n2 ** 2
            - 2 * n1 * n2 * (-11 + n2 * (3 + 7 * n2))
            + n1 ** 2 * (17 - 2 * n2 * (3 + 14 * n2))
        )
    )
    / (42.0 * n1 * (1 + n1) * (-1 + 2 * n1) * n2 * (1 + n2) * (-1 + 2 * n2)),
    19: lambda n1, n2: (
        (-3 + 2 * n1 + 2 * n2)
        * (-1 + 2 * n1 + 2 * n2)
        * (
            10
            + 14 * n1 ** 3 * n2
            - n2 * (1 + 17 * n2)
            + n1 ** 2 * (-17 + 6 * n2 + 28 * n2 ** 2)
            + n1 * (-1 + 2 * n2 * (-11 + n2 * (3 + 7 * n2)))
        )
    )
    / (14.0 * n1 * (1 + n1) * (-1 + 2 * n1) * n2 * (1 + n2) * (-1 + 2 * n2)),
    20: lambda n1, n2: (
        (-3 + 2 * n1 + 2 * n2)
        * (
            28 * n1 ** 4 * n2
            + (-2 + n2) * (5 + n2) * (-1 + 2 * n2)
            + n1 ** 3 * (2 - 46 * n2 + 28 * n2 ** 2)
            + n1 ** 2 * (5 + 2 * n2 * (-19 + 14 * (-1 + n2) * n2))
            + n1 * (-23 + 2 * n2 * (47 + n2 * (-19 + n2 * (-23 + 14 * n2))))
        )
    )
    / (14.0 * n1 * (1 + n1) * (-1 + 2 * n1) * n2 * (1 + n2) * (-1 + 2 * n2)),
    21: lambda n1, n2: (
        (-3 + 2 * n1 + 2 * n2)
        * (-58 + 7 * n1 ** 2 * (5 + 7 * n2) + n2 * (4 + 35 * n2) + n1 * (4 + 7 * n2 * (2 + 7 * n2)))
    )
    / (49.0 * n1 * (1 + n1) * n2 * (1 + n2)),
    22: lambda n1, n2: ((-3 + 2 * n1 + 2 * n2) * (-8 + 7 * n1 + 7 * n2)) / (7.0 * n1 * n2),
    23: lambda n1, n2: -(
        (-3 + 2 * n1 + 2 * n2)
        * (-1 + 2 * n1 + 2 * n2)
        * (
            46
            + 98 * n1 ** 3 * n2
            + (13 - 63 * n2) * n2
            + 7 * n1 ** 2 * (-9 + 2 * n2 * (-5 + 14 * n2))
            + n1 * (13 + 2 * n2 * (-69 + 7 * n2 * (-5 + 7 * n2)))
        )
    )
    / (294.0 * n1 * (1 + n1) * (-1 + 2 * n1) * n2 * (1 + n2) * (-1 + 2 * n2)),
    24: lambda n1, n2: (
        (-3 + 2 * n1 + 2 * n2)
        * (-1 + 2 * n1 + 2 * n2)
        * (
            46
            + 98 * n1 ** 3 * n2
            + (13 - 63 * n2) * n2
            + 7 * n1 ** 2 * (-9 + 2 * n2 * (-5 + 14 * n2))
            + n1 * (13 + 2 * n2 * (-69 + 7 * n2 * (-5 + 7 * n2)))
        )
    )
    / (98.0 * n1 * (1 + n1) * (-1 + 2 * n1) * n2 * (1 + n2) * (-1 + 2 * n2)),
    25: lambda n1, n2: (
        (-3 + 2 * n1 + 2 * n2)
        * (-1 + 2 * n1 + 2 * n2)
        * (2 + (-1 + n1) * n1 * (1 + 2 * n1) - n2 - 2 * n1 * (1 + n1) * n2 - (1 + 2 * n1) * n2 ** 2 + 2 * n2 ** 3)
    )
    / (8.0 * n1 * (1 + n1) * (-1 + 2 * n1) * n2 * (1 + n2) * (-1 + 2 * n2)),
    26: lambda n1, n2: ((1 + n1 + n2) * (2 + n1 + n2) * (-3 + 2 * n1 + 2 * n2) * (-1 + 2 * n1 + 2 * n2))
    / (8.0 * n1 * (1 + n1) * n2 * (1 + n2)),
    27: lambda n1, n2: ((-3 + 2 * n1 + 2 * n2) * (6 + n1 - 2 * n1 ** 2 + n2 - 2 * n2 ** 2))
    / (8.0 * n1 * (1 + n1) * n2 * (1 + n2)),
    28: lambda n1, n2: (
        (-3 + 2 * n1 + 2 * n2)
        * (-1 + 2 * n1 + 2 * n2)
        * (
            38
            + 112 * n1 ** 3 * n2
            + (41 - 66 * n2) * n2
            + 2 * n1 ** 2 * (-33 + 2 * n2 * (-9 + 28 * n2))
            + n1 * (41 + 4 * n2 * (-58 + n2 * (-9 + 28 * n2)))
        )
    )
    / (56.0 * n1 * (1 + n1) * (-1 + 2 * n1) * n2 * (1 + n2) * (-1 + 2 * n2)),
    29: lambda n1, n2: -((-3 + 2 * n1 + 2 * n2) * (9 + 3 * n1 + 3 * n2 + 7 * n1 * n2))
    / (14.0 * n1 * (1 + n1) * n2 * (1 + n2)),
    30: lambda n1, n2: ((-3 + 2 * n1 + 2 * n2) * (-1 + 2 * n1 + 2 * n2) * (5 + 5 * n1 + 5 * n2 + 7 * n1 * n2))
    / (14.0 * n1 * (1 + n1) * n2 * (1 + n2)),
    31: lambda n1, n2: (3 - 2 * n1 - 2 * n2) / (2.0 * n1 * n2),
    32: lambda n1, n2: ((-3 + 2 * n1 + 2 * n2) * (-1 + 2 * n1 + 2 * n2)) / (2.0 * n1 * n2),
    33: lambda n1, n2: ((-3 + 2 * n1 + 2 * n2) * (-1 + 2 * n1 + 2 * n2) * (6 + 7 * n1 + 7 * n2))
    / (168.0 * n1 * (1 + n1) * n2 * (1 + n2)),
    34: lambda n1, n2: -(
        (-3 + 2 * n1 + 2 * n2)
        * (-1 + 2 * n1 + 2 * n2)
        * (
            26
            + 28 * n1 ** 3 * n2
            - n2 * (7 + 48 * n2)
            + 8 * n1 ** 2 * (-6 + n2 * (5 + 7 * n2))
            + n1 * (-7 + 4 * n2 * (-12 + n2 * (10 + 7 * n2)))
        )
    )
    / (84.0 * n1 * (1 + n1) * (-1 + 2 * n1) * n2 * (1 + n2) * (-1 + 2 * n2)),
    35: lambda n1, n2: (
        (-3 + 2 * n1 + 2 * n2)
        * (-1 + 2 * n1 + 2 * n2)
        * (
            34
            + n1
            + n2
            + 56 * n1 ** 3 * n2
            - 54 * n2 ** 2
            + 2 * n1 ** 2 * (-27 - 2 * n2 + 56 * n2 ** 2)
            + 4 * n1 * n2 * (-21 + n2 * (-1 + 14 * n2))
        )
    )
    / (56.0 * n1 * (1 + n1) * (-1 + 2 * n1) * n2 * (1 + n2) * (-1 + 2 * n2)),
    36: lambda n1, n2: (
        (-3 + 2 * n1 + 2 * n2)
        * (-1 + 2 * n1 + 2 * n2)
        * (
            50
            + 98 * n1 ** 3 * n2
            - n2 * (9 + 35 * n2)
            + 7 * n1 ** 2 * (-5 + 2 * n2 * (-9 + 14 * n2))
            + n1 * (-9 + 2 * n2 * (-33 + 7 * n2 * (-9 + 7 * n2)))
        )
    )
    / (196.0 * n1 * (1 + n1) * (-1 + 2 * n1) * n2 * (1 + n2) * (-1 + 2 * n2)),
    37: lambda n1, n2: (
        (-3 + 2 * n1 + 2 * n2)
        * (-1 + 2 * n1 + 2 * n2)
        * (2 + n1 + 4 * n1 ** 3 + n2 - 8 * n1 ** 2 * n2 + 4 * n2 ** 3 - 8 * n1 * n2 * (1 + n2))
    )
    / (8.0 * n1 * (1 + n1) * (-1 + 2 * n1) * n2 * (1 + n2) * (-1 + 2 * n2)),
    38: lambda n1, n2: ((2 + n1 + n2) * (-3 + 2 * n1 + 2 * n2) * (-1 + 2 * n1 + 2 * n2) * (1 + 2 * n1 + 2 * n2))
    / (8.0 * n1 * (1 + n1) * n2 * (1 + n2)),
    39: lambda n1, n2: -((-3 + 2 * n1 + 2 * n2) * (-1 + 2 * n1 + 2 * n2) * (-2 + 7 * n1 + 7 * n2))
    / (56.0 * n1 * (1 + n1) * n2 * (1 + n2)),
    40: lambda n1, n2: (
        (-3 + 2 * n1 + 2 * n2)
        * (-1 + 2 * n1 + 2 * n2)
        * (
            26
            + 56 * n1 ** 3 * n2
            + (9 - 38 * n2) * n2
            + 2 * n1 ** 2 * (-19 + 2 * n2 * (-9 + 28 * n2))
            + n1 * (9 + 4 * n2 * (-21 + n2 * (-9 + 14 * n2)))
        )
    )
    / (56.0 * n1 * (1 + n1) * (-1 + 2 * n1) * n2 * (1 + n2) * (-1 + 2 * n2)),
    41: lambda n1, n2: (3 * (-3 + 2 * n1 + 2 * n2) * (-1 + 2 * n1 + 2 * n2)) / (32.0 * n1 * (1 + n1) * n2 * (1 + n2)),
    42: lambda n1, n2: (
        (-3 + 2 * n1 + 2 * n2)
        * (-1 + 2 * n1 + 2 * n2)
        * (1 + 2 * n1 + 2 * n2)
        * (1 + 2 * (n1 ** 2 - 4 * n1 * n2 + n2 ** 2))
    )
    / (16.0 * n1 * (1 + n1) * (-1 + 2 * n1) * n2 * (1 + n2) * (-1 + 2 * n2)),
    43: lambda n1, n2: ((-3 + 2 * n1 + 2 * n2) * (-1 + 2 * n1 + 2 * n2) * (1 + 2 * n1 + 2 * n2) * (3 + 2 * n1 + 2 * n2))
    / (32.0 * n1 * (1 + n1) * n2 * (1 + n2)),
}


# Exact time dependence loops
M13e = {
    0: lambda n1: 1.125,
    1: lambda n1: -(1 / (1 + n1)),
    2: lambda n1: 2.25,
    3: lambda n1: -(1 / (1 + n1)),
    4: lambda n1: 1.125,
    5: lambda n1: 5.25,
    6: lambda n1: 10.5,
    7: lambda n1: 5.25,
    8: lambda n1: 5.25,
    9: lambda n1: -21 / (4 + 4 * n1),
    10: lambda n1: (21 + 42 * n1) / (4 + 4 * n1),
    11: lambda n1: -21 / (4 + 4 * n1),
    12: lambda n1: (21 * n1) / (4 + 4 * n1),
    13: lambda n1: -21 / (1 + n1),
    14: lambda n1: -21 / (1 + n1),
}

M22e = {
    0: lambda n1, n2: (
        6
        + n1 * (1 + 2 * n1) * (-7 + n1 + 2 * n1 ** 2)
        - 7 * n2
        + 2 * n1 * (-3 + n1 * (19 + n1 * (-5 + 4 * (-3 + n1) * n1))) * n2
        + (-13 + 2 * n1 * (19 + 6 * n1 - 4 * n1 ** 2)) * n2 ** 2
        + 2 * (2 + n1 * (-5 - 4 * n1 + 8 * n1 ** 2)) * n2 ** 3
        + 4 * (1 - 6 * n1) * n2 ** 4
        + 8 * n1 * n2 ** 5
    )
    / (4.0 * n1 * (1 + n1) * (-1 + 2 * n1) * n2 * (1 + n2) * (-1 + 2 * n2)),
    1: lambda n1, n2: (
        n1 ** 2 * (1 - 11 * n2)
        + 2 * n1 ** 3 * (5 + 7 * n2)
        + (-3 + 2 * n2) * (6 + n2 * (8 + 5 * n2))
        + n1 * (-12 + n2 * (-38 + n2 * (-11 + 14 * n2)))
    )
    / (7.0 * n1 * (1 + n1) * n2 * (1 + n2)),
    2: lambda n1, n2: (-3 + 2 * n1) / n2 + (-3 + 2 * n2) / n1,
    3: lambda n1, n2: (
        2
        * (48 - 2 * n1 * (1 + 10 * n1) - 2 * n2 + 3 * n1 * (17 + 7 * n1) * n2 + (-20 + 7 * n1 * (3 + 7 * n1)) * n2 ** 2)
    )
    / (49.0 * n1 * (1 + n1) * n2 * (1 + n2)),
    4: lambda n1, n2: (4 * (3 - 2 * n2 + n1 * (-2 + 7 * n2))) / (7.0 * n1 * n2),
    5: lambda n1, n2: 2,
    6: lambda n1, n2: (
        (-3 + 2 * n1 + 2 * n2)
        * (
            -2
            + 3 * n2
            + 4 * n1 ** 4 * n2
            + (3 - 2 * n2) * n2 ** 2
            + 2 * n1 ** 3 * (-1 + n2) * (1 + 2 * n2)
            + n1 * (1 + 2 * n2) * (3 + 2 * (-2 + n2) * n2 * (1 + n2))
            + n1 ** 2 * (3 + 2 * n2 * (-5 + 2 * (-1 + n2) * n2))
        )
    )
    / (2.0 * n1 * (1 + n1) * (-1 + 2 * n1) * n2 * (1 + n2) * (-1 + 2 * n2)),
    7: lambda n1, n2: (
        (-3 + 2 * n1 + 2 * n2) * (2 + n2 * (4 + 5 * n2) + n1 ** 2 * (5 + 7 * n2) + n1 * (4 + n2 * (10 + 7 * n2)))
    )
    / (7.0 * n1 * (1 + n1) * n2 * (1 + n2)),
    8: lambda n1, n2: ((n1 + n2) * (-3 + 2 * n1 + 2 * n2)) / (n1 * n2),
    9: lambda n1, n2: (
        (-2 + n1 + n2)
        * (-3 + 2 * n1 + 2 * n2)
        * (
            -2
            + n1 * (3 + 2 * n1)
            + 3 * n2
            + 2 * n1 * (-4 + n1 * (-1 + 2 * n1)) * n2
            - 2 * (-1 + n1) * n2 ** 2
            + 4 * n1 * n2 ** 3
        )
    )
    / (2.0 * n1 * (1 + n1) * (-1 + 2 * n1) * n2 * (1 + n2) * (-1 + 2 * n2)),
    10: lambda n1, n2: ((-2 + n1 + n2) * (-3 + 2 * n1 + 2 * n2) * (8 + 5 * n2 + n1 * (5 + 7 * n2)))
    / (7.0 * n1 * (1 + n1) * n2 * (1 + n2)),
    11: lambda n1, n2: ((-2 + n1 + n2) * (-3 + 2 * n1 + 2 * n2)) / (n1 * n2),
    12: lambda n1, n2: (
        (-3 + 2 * n1 + 2 * n2)
        * (-1 + 2 * n1 + 2 * n2)
        * (2 + (-1 + n1) * n1 * (1 + 2 * n1) - n2 - 2 * n1 * (1 + n1) * n2 - (1 + 2 * n1) * n2 ** 2 + 2 * n2 ** 3)
    )
    / (8.0 * n1 * (1 + n1) * (-1 + 2 * n1) * n2 * (1 + n2) * (-1 + 2 * n2)),
    13: lambda n1, n2: ((1 + n1 + n2) * (2 + n1 + n2) * (-3 + 2 * n1 + 2 * n2) * (-1 + 2 * n1 + 2 * n2))
    / (8.0 * n1 * (1 + n1) * n2 * (1 + n2)),
    14: lambda n1, n2: ((-3 + 2 * n1 + 2 * n2) * (6 + n1 - 2 * n1 ** 2 + n2 - 2 * n2 ** 2))
    / (8.0 * n1 * (1 + n1) * n2 * (1 + n2)),
    15: lambda n1, n2: (
        (-3 + 2 * n1 + 2 * n2)
        * (-1 + 2 * n1 + 2 * n2)
        * (
            2
            + (11 - 6 * n1) * n1
            + 11 * n2
            + 4 * (-2 + n1) * n1 * (5 + 4 * n1) * n2
            + 2 * (-3 - 6 * n1 + 8 * n1 ** 2) * n2 ** 2
            + 16 * n1 * n2 ** 3
        )
    )
    / (8.0 * n1 * (1 + n1) * (-1 + 2 * n1) * n2 * (1 + n2) * (-1 + 2 * n2)),
    16: lambda n1, n2: -((-3 + 2 * n1 + 2 * n2) * (9 + 3 * n1 + 3 * n2 + 7 * n1 * n2))
    / (14.0 * n1 * (1 + n1) * n2 * (1 + n2)),
    17: lambda n1, n2: ((-3 + 2 * n1 + 2 * n2) * (-1 + 2 * n1 + 2 * n2) * (5 + 5 * n1 + 5 * n2 + 7 * n1 * n2))
    / (14.0 * n1 * (1 + n1) * n2 * (1 + n2)),
    18: lambda n1, n2: (3 - 2 * n1 - 2 * n2) / (2.0 * n1 * n2),
    19: lambda n1, n2: ((-3 + 2 * n1 + 2 * n2) * (-1 + 2 * n1 + 2 * n2)) / (2.0 * n1 * n2),
    20: lambda n1, n2: (
        (-2 + n1 + n2) * (-1 + n1 + n2) * (-3 + 2 * n1 + 2 * n2) * (-1 + 2 * n1 + 2 * n2) * (1 + 2 * n1 * n2)
    )
    / (4.0 * n1 * (1 + n1) * (-1 + 2 * n1) * n2 * (1 + n2) * (-1 + 2 * n2)),
    21: lambda n1, n2: (
        (-3 + 2 * n1 + 2 * n2)
        * (-1 + 2 * n1 + 2 * n2)
        * (2 + n1 + 4 * n1 ** 3 + n2 - 8 * n1 ** 2 * n2 + 4 * n2 ** 3 - 8 * n1 * n2 * (1 + n2))
    )
    / (8.0 * n1 * (1 + n1) * (-1 + 2 * n1) * n2 * (1 + n2) * (-1 + 2 * n2)),
    22: lambda n1, n2: ((2 + n1 + n2) * (-3 + 2 * n1 + 2 * n2) * (-1 + 2 * n1 + 2 * n2) * (1 + 2 * n1 + 2 * n2))
    / (8.0 * n1 * (1 + n1) * n2 * (1 + n2)),
    23: lambda n1, n2: -((-2 + n1 + n2) * (-3 + 2 * n1 + 2 * n2) * (-1 + 2 * n1 + 2 * n2))
    / (8.0 * n1 * (1 + n1) * n2 * (1 + n2)),
    24: lambda n1, n2: (
        (-2 + n1 + n2) * (-3 + 2 * n1 + 2 * n2) * (-1 + 2 * n1 + 2 * n2) * (1 + 2 * n1 + 2 * n2) * (-1 + 4 * n1 * n2)
    )
    / (8.0 * n1 * (1 + n1) * (-1 + 2 * n1) * n2 * (1 + n2) * (-1 + 2 * n2)),
    25: lambda n1, n2: (3 * (-3 + 2 * n1 + 2 * n2) * (-1 + 2 * n1 + 2 * n2)) / (32.0 * n1 * (1 + n1) * n2 * (1 + n2)),
    26: lambda n1, n2: (
        (-3 + 2 * n1 + 2 * n2)
        * (-1 + 2 * n1 + 2 * n2)
        * (1 + 2 * n1 + 2 * n2)
        * (1 + 2 * (n1 ** 2 - 4 * n1 * n2 + n2 ** 2))
    )
    / (16.0 * n1 * (1 + n1) * (-1 + 2 * n1) * n2 * (1 + n2) * (-1 + 2 * n2)),
    27: lambda n1, n2: ((-3 + 2 * n1 + 2 * n2) * (-1 + 2 * n1 + 2 * n2) * (1 + 2 * n1 + 2 * n2) * (3 + 2 * n1 + 2 * n2))
    / (32.0 * n1 * (1 + n1) * n2 * (1 + n2)),
    28: lambda n1, n2: ((-3 + 2 * n1 + 2 * n2) * (n1 * (-1 + 2 * n1) + (-2 + n2) * (3 + 2 * n2)))
    / (2.0 * n1 * (1 + n1) * n2 * (1 + n2)),
    29: lambda n1, n2: (2 * (-3 + 2 * n1 + 2 * n2) * (9 + 3 * n1 + 3 * n2 + 7 * n1 * n2))
    / (7.0 * n1 * (1 + n1) * n2 * (1 + n2)),
    30: lambda n1, n2: (-6 + 4 * n1 + 4 * n2) / (n1 * n2),
    31: lambda n1, n2: ((2 + n1 + n2) * (-3 + 2 * n1 + 2 * n2) * (-1 + 2 * n1 + 2 * n2))
    / (2.0 * n1 * (1 + n1) * n2 * (1 + n2)),
    32: lambda n1, n2: ((-2 + n1 + n2) * (-3 + 2 * n1 + 2 * n2) * (-1 + 2 * n1 + 2 * n2))
    / (2.0 * n1 * (1 + n1) * n2 * (1 + n2)),
    33: lambda n1, n2: -((-3 + 2 * n1 + 2 * n2) * (-1 + 2 * n1 + 2 * n2)) / (2.0 * n1 * (1 + n1) * n2 * (1 + n2)),
    34: lambda n1, n2: ((1 + n1 + n2) * (-3 + 2 * n1 + 2 * n2) * (-1 + 2 * n1 + 2 * n2))
    / (2.0 * n1 * (1 + n1) * n2 * (1 + n2)),
    35: lambda n1, n2: ((-3 + 2 * n1 + 2 * n2) * (-1 + 2 * n1 + 2 * n2)) / (n1 * (1 + n1) * n2 * (1 + n2)),
}

# galaxy matter
M13gm = {
    0: lambda n1: (5 + 9 * n1) / (8 + 8 * n1),
    1: lambda n1: -(1 / (2 + 2 * n1)),
    2: lambda n1: (3 * (5 + 9 * n1)) / (8.0 * (1 + n1)),
    3: lambda n1: -(1 / (2 + 2 * n1)),
    4: lambda n1: (-7 + 9 * n1) / (8.0 * (1 + n1)),
    5: lambda n1: -9 / (8 + 8 * n1),
    6: lambda n1: (9 + 18 * n1) / (8 + 8 * n1),
    7: lambda n1: -9 / (8 + 8 * n1),
    8: lambda n1: (3 * (-2 + 9 * n1)) / (8.0 * (1 + n1)),
    9: lambda n1: -9 / (4 + 4 * n1),
    10: lambda n1: (9 * n1) / (4 + 4 * n1),
}

M22gm = {
    0: lambda n1, n2: (
        (-3 + 2 * n1 + 2 * n2)
        * (
            -2
            + n1 * (-1 + (13 - 6 * n1) * n1)
            - n2
            + 2 * n1 * (-3 + 2 * n1) * (-9 + n1 * (3 + 7 * n1)) * n2
            + (13 + 2 * n1 * (-27 + 14 * (-1 + n1) * n1)) * n2 ** 2
            + 2 * (-3 + n1 * (-15 + 14 * n1)) * n2 ** 3
            + 28 * n1 * n2 ** 4
        )
    )
    / (28.0 * n1 * (1 + n1) * (-1 + 2 * n1) * n2 * (1 + n2) * (-1 + 2 * n2)),
    1: lambda n1, n2: (
        (-3 + 2 * n1 + 2 * n2)
        * (-22 + 7 * n1 ** 2 * (5 + 7 * n2) + n2 * (16 + 35 * n2) + n1 * (16 + 7 * n2 * (6 + 7 * n2)))
    )
    / (98.0 * n1 * (1 + n1) * n2 * (1 + n2)),
    2: lambda n1, n2: ((-3 + 2 * n1 + 2 * n2) * (-4 + 7 * n1 + 7 * n2)) / (14.0 * n1 * n2),
    3: lambda n1, n2: (
        (-3 + 2 * n1 + 2 * n2)
        * (
            -14
            + n1 * (19 + (41 - 46 * n1) * n1)
            + 19 * n2
            + 2 * n1 * (63 + n1 * (-96 + n1 * (-31 + 42 * n1))) * n2
            + (41 + 4 * n1 * (-48 + 5 * n1 * (-3 + 7 * n1))) * n2 ** 2
            + 2 * (-23 + n1 * (-31 + 70 * n1)) * n2 ** 3
            + 84 * n1 * n2 ** 4
        )
    )
    / (28.0 * n1 * (1 + n1) * (-1 + 2 * n1) * n2 * (1 + n2) * (-1 + 2 * n2)),
    4: lambda n1, n2: (
        (-3 + 2 * n1 + 2 * n2)
        * (-22 + 7 * n1 ** 2 * (5 + 7 * n2) + n2 * (16 + 35 * n2) + n1 * (16 + 7 * n2 * (6 + 7 * n2)))
    )
    / (49.0 * n1 * (1 + n1) * n2 * (1 + n2)),
    5: lambda n1, n2: ((-3 + 2 * n1 + 2 * n2) * (-4 + 7 * n1 + 7 * n2)) / (7.0 * n1 * n2),
    6: lambda n1, n2: (
        (-3 + 2 * n1 + 2 * n2)
        * (-1 + 2 * n1 + 2 * n2)
        * (
            46
            + 98 * n1 ** 3 * n2
            + (13 - 63 * n2) * n2
            + 7 * n1 ** 2 * (-9 + 2 * n2 * (-5 + 14 * n2))
            + n1 * (13 + 2 * n2 * (-69 + 7 * n2 * (-5 + 7 * n2)))
        )
    )
    / (196.0 * n1 * (1 + n1) * (-1 + 2 * n1) * n2 * (1 + n2) * (-1 + 2 * n2)),
    7: lambda n1, n2: (
        (-3 + 2 * n1 + 2 * n2)
        * (
            2
            + n1 * (1 + 2 * n1) * (-1 + 4 * (-1 + n1) * n1)
            - n2
            - 8 * n1 * (-2 + n1 ** 2) * n2
            - 2 * (3 + 8 * n1 ** 2) * n2 ** 2
            - 4 * (1 + 2 * n1) * n2 ** 3
            + 8 * n2 ** 4
        )
    )
    / (16.0 * n1 * (1 + n1) * (-1 + 2 * n1) * n2 * (1 + n2) * (-1 + 2 * n2)),
    8: lambda n1, n2: (
        (-3 + 2 * n1 + 2 * n2)
        * (-1 + 2 * n1 + 2 * n2)
        * (
            66
            + 28 * n1 ** 3 * (-1 + 6 * n2)
            + 8 * n1 ** 2 * (-17 + 6 * n2 + 28 * n2 ** 2)
            + n2 * (27 - 4 * n2 * (34 + 7 * n2))
            + n1 * (27 + 4 * n2 * (-65 + 6 * n2 * (2 + 7 * n2)))
        )
    )
    / (112.0 * n1 * (1 + n1) * (-1 + 2 * n1) * n2 * (1 + n2) * (-1 + 2 * n2)),
    9: lambda n1, n2: -((-3 + 2 * n1 + 2 * n2) * (9 + 3 * n1 + 3 * n2 + 7 * n1 * n2))
    / (28.0 * n1 * (1 + n1) * n2 * (1 + n2)),
    10: lambda n1, n2: ((-3 + 2 * n1 + 2 * n2) * (-1 + 2 * n1 + 2 * n2) * (5 + 5 * n1 + 5 * n2 + 7 * n1 * n2))
    / (28.0 * n1 * (1 + n1) * n2 * (1 + n2)),
    11: lambda n1, n2: (3 - 2 * n1 - 2 * n2) / (4.0 * n1 * n2),
    12: lambda n1, n2: ((-3 + 2 * n1 + 2 * n2) * (-1 + 2 * n1 + 2 * n2)) / (4.0 * n1 * n2),
    13: lambda n1, n2: -((-3 + 2 * n1 + 2 * n2) * (-1 + 2 * n1 + 2 * n2) * (6 + 7 * n1 + 7 * n2))
    / (112.0 * n1 * (1 + n1) * n2 * (1 + n2)),
    14: lambda n1, n2: (
        3
        * (-3 + 2 * n1 + 2 * n2)
        * (-1 + 2 * n1 + 2 * n2)
        * (
            202
            + 392 * n1 ** 3 * n2
            + (37 - 294 * n2) * n2
            + 98 * n1 ** 2 * (1 + 2 * n2) * (-3 + 4 * n2)
            + n1 * (37 + 4 * n2 * (-141 + 49 * n2 * (-1 + 2 * n2)))
        )
    )
    / (784.0 * n1 * (1 + n1) * (-1 + 2 * n1) * n2 * (1 + n2) * (-1 + 2 * n2)),
    15: lambda n1, n2: (
        (-3 + 2 * n1 + 2 * n2)
        * (-1 + 2 * n1 + 2 * n2)
        * (2 + n1 + 4 * n1 ** 3 + n2 - 8 * n1 ** 2 * n2 + 4 * n2 ** 3 - 8 * n1 * n2 * (1 + n2))
    )
    / (16.0 * n1 * (1 + n1) * (-1 + 2 * n1) * n2 * (1 + n2) * (-1 + 2 * n2)),
    16: lambda n1, n2: ((2 + n1 + n2) * (-3 + 2 * n1 + 2 * n2) * (-1 + 2 * n1 + 2 * n2) * (1 + 2 * n1 + 2 * n2))
    / (16.0 * n1 * (1 + n1) * n2 * (1 + n2)),
    17: lambda n1, n2: (
        (-3 + 2 * n1 + 2 * n2)
        * (-1 + 2 * n1 + 2 * n2)
        * (
            18
            + 28 * n1 ** 3
            + 28 * n1 ** 2 * (1 - 4 * n2)
            + n1 * (-15 + 16 * (1 - 7 * n2) * n2)
            + n2 * (-15 + 28 * n2 * (1 + n2))
        )
    )
    / (112.0 * n1 * (1 + n1) * (-1 + 2 * n1) * n2 * (1 + n2) * (-1 + 2 * n2)),
    18: lambda n1, n2: (
        (-3 + 2 * n1 + 2 * n2)
        * (-1 + 2 * n1 + 2 * n2)
        * (
            66
            + 28 * n1 ** 3 * (-1 + 6 * n2)
            + 4 * n1 ** 2 * (-33 - 4 * n2 + 84 * n2 ** 2)
            + n2 * (25 - 4 * n2 * (33 + 7 * n2))
            + n1 * (25 + 8 * n2 * (-28 + n2 * (-2 + 21 * n2)))
        )
    )
    / (112.0 * n1 * (1 + n1) * (-1 + 2 * n1) * n2 * (1 + n2) * (-1 + 2 * n2)),
    19: lambda n1, n2: (3 * (-3 + 2 * n1 + 2 * n2) * (-1 + 2 * n1 + 2 * n2)) / (32.0 * n1 * (1 + n1) * n2 * (1 + n2)),
    20: lambda n1, n2: (
        (-3 + 2 * n1 + 2 * n2)
        * (-1 + 2 * n1 + 2 * n2)
        * (1 + 2 * n1 + 2 * n2)
        * (1 + 2 * (n1 ** 2 - 4 * n1 * n2 + n2 ** 2))
    )
    / (16.0 * n1 * (1 + n1) * (-1 + 2 * n1) * n2 * (1 + n2) * (-1 + 2 * n2)),
    21: lambda n1, n2: ((-3 + 2 * n1 + 2 * n2) * (-1 + 2 * n1 + 2 * n2) * (1 + 2 * n1 + 2 * n2) * (3 + 2 * n1 + 2 * n2))
    / (32.0 * n1 * (1 + n1) * n2 * (1 + n2)),
}<|MERGE_RESOLUTION|>--- conflicted
+++ resolved
@@ -48,39 +48,13 @@
 
         self.co = co
 
-<<<<<<< HEAD
         self.fftsettings = dict(Nmax=NFFT, xmin=1.e-4, xmax=100., bias=fftbias) # notice that if one wants to resolve the Cf up to s ~ 1000 (which is clearly way beyond what we can analyze) use here xmin=1e-5 instead 
-=======
-        if self.co.with_cf:
-            self.fftsettings = dict(Nmax=NFFT, xmin=1.0e-4, xmax=100.0, bias=fftbias)
-        else:
-            self.fftsettings = dict(Nmax=NFFT, xmin=1.5e-5, xmax=1000.0, bias=fftbias)
-        
-        # self.fftsettings = dict(Nmax=NFFT, xmin=1.e-4, xmax=100., bias=fftbias) # notice that if one wants to resolve the Cf up to s ~ 1000 (which is clearly way beyond what we can analyze) use here xmin=1e-5 instead 
-        
-        
-        # self.fftsettings = dict(Nmax=NFFT, xmin=1.0e-5, xmax=1000.0, bias=-1.6)
-
->>>>>>> e1b59122
         self.fft = FFTLog(**self.fftsettings)
         
         if self.co.halohalo:
-<<<<<<< HEAD
             if self.co.exact_time: self.pyegg = os.path.join(path, 'pyegg%s_nl%s_exact_time.npz') % (NFFT, self.co.Nl)
             elif self.co.with_tidal_alignments: self.pyegg = os.path.join(path, 'pyegg%s_nl%s_tidal_alignments.npz') % (NFFT, self.co.Nl)
             else: self.pyegg = os.path.join(path, 'pyegg%s_fftbias_%s_nl%s.npz') % (NFFT, fftbias, self.co.Nl)
-=======
-            if self.co.with_cf:
-                self.pyegg = os.path.join(path, "pyegg%s_cf_nl%s.npz") % (NFFT, self.co.Nl)
-                if self.co.with_tidal_alignments:
-                    self.pyegg = os.path.join(path, "pyegg%s_cf_nl%s_tidal_alignments.npz") % (NFFT, self.co.Nl)
-            elif self.co.exact_time:
-                self.pyegg = os.path.join(path, "pyegg%s_nl%s_exact_time.npz") % (NFFT, self.co.Nl)
-            elif self.co.with_tidal_alignments:
-                self.pyegg = os.path.join(path, "pyegg%s_nl%s_tidal_alignments.npz") % (NFFT, self.co.Nl)
-            else:
-                self.pyegg = os.path.join(path, "pyegg%s_nl%s.npz") % (NFFT, self.co.Nl)
->>>>>>> e1b59122
         else:
             self.pyegg = os.path.join(path, "pyegg%s_gm_nl%s.npz") % (NFFT, self.co.Nl)
 
